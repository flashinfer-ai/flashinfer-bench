--- conflicted
+++ resolved
@@ -104,13 +104,8 @@
     name: NonEmptyString
     """A unique, human-readable name for the kernel definition."""
     op_type: NonEmptyString
-<<<<<<< HEAD
-    """The general compute category (e.g., 'gemm', 'gqa_paged', 'mla_ragged')."""
-    axes: Dict[NonEmptyString, AxisSpec]
-=======
     """The general compute category (e.g., 'gemm', 'gqa_ragged', 'mla_paged', 'moe')."""
     axes: Dict[NonEmptyString, Union[AxisConst, AxisVar]]
->>>>>>> 4864e1c8
     """Dictionary of symbolic dimensions used in tensor shapes. The axes will be bound to the
     input tensor dimensions at runtime."""
     inputs: Dict[NonEmptyString, TensorSpec]
