from __future__ import annotations

from dataclasses import dataclass, field


@dataclass
class BenchmarkConfig:
    """Configuration for benchmark runs.

    All fields have default values to make configuration optional.
    """

    warmup_runs: int = field(default=10)
    iterations: int = field(default=50)
    num_trials: int = field(default=3)
    rtol: float = field(default=1e-2)
    atol: float = field(default=1e-2)
<<<<<<< HEAD
    log_level: Literal["DEBUG", "INFO", "WARNING", "ERROR"] = field(default="INFO")
    auto_flush: bool = field(default=False) # if enabled, benchmark will store results per definition
=======
    log_dir: str = field(default="/tmp/flashinfer_bench")
>>>>>>> 8cee88ca

    def __post_init__(self):
        if self.warmup_runs < 0:
            raise ValueError("warmup_runs must be >= 0")
        if self.iterations <= 0:
            raise ValueError("iterations must be > 0")
        if self.num_trials <= 0:
            raise ValueError("num_trials must be > 0")
        if self.rtol <= 0 or self.atol <= 0:
            raise ValueError("rtol/atol must be > 0")
        if not isinstance(self.rtol, float):
            raise ValueError("rtol must be a float")
        if not isinstance(self.atol, float):
            raise ValueError("atol must be a float")<|MERGE_RESOLUTION|>--- conflicted
+++ resolved
@@ -15,12 +15,7 @@
     num_trials: int = field(default=3)
     rtol: float = field(default=1e-2)
     atol: float = field(default=1e-2)
-<<<<<<< HEAD
-    log_level: Literal["DEBUG", "INFO", "WARNING", "ERROR"] = field(default="INFO")
-    auto_flush: bool = field(default=False) # if enabled, benchmark will store results per definition
-=======
     log_dir: str = field(default="/tmp/flashinfer_bench")
->>>>>>> 8cee88ca
 
     def __post_init__(self):
         if self.warmup_runs < 0:
