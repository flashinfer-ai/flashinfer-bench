--- conflicted
+++ resolved
@@ -32,21 +32,7 @@
 from flashinfer_bench.logging import get_logger
 from flashinfer_bench.utils import env_snapshot, redirect_stdio_to_file, torch_dtype_from_def
 
-<<<<<<< HEAD
-from ..config import BenchmarkConfig
-from ..runner import (
-    BaselineHandle,
-    DeviceBaseline,
-    Runner,
-    RunnerError,
-    RunnerFatalError,
-)
-from ..timing import time_runnable
-
 LOGGER = get_logger("MPRunner")
-
-=======
->>>>>>> b2692f53
 
 def _rand_tensor(shape: List[int], dtype: torch.dtype, device: torch.device) -> torch.Tensor:
     if dtype in (torch.float32, torch.float16, torch.bfloat16):
