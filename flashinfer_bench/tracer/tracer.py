import atexit
import json
import signal
import threading
import uuid
from pathlib import Path
from typing import Any, Dict, Hashable, List, Optional, Set, Tuple

import safetensors.torch
import torch

<<<<<<< HEAD
from flashinfer_bench.data.definition import Definition
from flashinfer_bench.logging import get_logger
=======
from flashinfer_bench.data import Definition
>>>>>>> b2692f53

from .types import TraceEntry, TracingRule

# Global singleton tracer instance
_current_tracer: Optional["Tracer"] = None
_tracer_lock = threading.Lock()


class Tracer:
    """Process-wide singleton tracer for workload collection."""

    def __init__(
        self,
        rules: Dict[str, TracingRule],
        out_dir: Optional[Path] = None,
        blob_dir: Optional[Path] = None,
    ):
        """
        Initialize the tracer.

        Args:
            rules: A set of tracing rules
            out_dir: Output directory for traces. Default is FIB_DATASET_PATH/traces/workloads
            blob_dir: Blob directory for safetensors. Default is FIB_DATASET_PATH/blob/workloads
        """
        self.rules = rules
        self.out_dir = out_dir
        self.blob_dir = blob_dir

        # In-memory buffer
        self.entries: List[TraceEntry] = []
        self.order_counter = 0

        # Thread safety
        self._lock = threading.Lock()
        self._flushed = False

        # CUDA Graph support
        self._cuda_graph_entries: List[TraceEntry] = []
        self._in_cuda_graph = False

        self._logger = get_logger("Tracer")

        # Validate configuration at enable-time
        self._validate()

        # Register cleanup handlers
        atexit.register(self._cleanup)
        signal.signal(signal.SIGTERM, self._signal_handler)
        signal.signal(signal.SIGINT, self._signal_handler)

    def _validate(self):
        """Validate tracer configuration at enable-time."""
        from flashinfer_bench.apply import get_runtime

        rt = get_runtime()

        if not rt.traceset:
            raise ValueError("Dataset not available. Set FIB_DATASET_PATH environment variable.")

        if self.out_dir is None and rt.root is not None:
            self.out_dir = Path(rt.root) / "traces" / "workloads"
        if self.blob_dir is None and rt.root is not None:
            self.blob_dir = Path(rt.root) / "blob" / "workloads"

        self.out_dir.mkdir(parents=True, exist_ok=True)
        self.blob_dir.mkdir(parents=True, exist_ok=True)

        # Validate rule keys exist in definitions
        for def_name in self.rules:
            if rt.traceset and def_name not in rt.traceset.definitions:
                self._logger.warning(f"Rule found for unknown definition: {def_name}")

        self._logger.info("Tracer Initialized")
        self._logger.info(f"  Output dir: {self.out_dir} / Blob dir: {self.blob_dir}")
        self._logger.info(f"  Rules: {len(self.rules)} definitions configured")

    def collect(self, def_name: str, runtime_args: Dict[str, Any]):
        """
        Record a workload.

        Args:
            def_name: Definition name
            runtime_args: Runtime arguments from sig.bind_partial
        """
        self._logger.info(f"Tracing '{def_name}'")
        rule = self.rules.get(def_name)
        if rule is None:
            self._logger.error(f"Tracing rule not configured for {def_name}, skipping")
            return

        from flashinfer_bench.apply import get_runtime

        rt = get_runtime()
        if not rt.traceset or def_name not in rt.traceset.definitions:
            self._logger.error(f"Definition {def_name} not found")
            return

        try:
            axes = rt.infer_axes(def_name, runtime_args)
        except ValueError as e:
            self._logger.error(f"Error inferring axes for {def_name}: {e}")
            return

        # Validate runtime arguments
        definition = rt.traceset.definitions[def_name]
        definition_input_names = set(definition.inputs.keys())
        runtime_input_names = set(runtime_args.keys())

        missing = sorted(definition_input_names - runtime_input_names)
        unexpected = sorted(runtime_input_names - definition_input_names)

        if missing:
            self._logger.error(f"Missing inputs for {def_name}: {missing}")
            return

        if unexpected:
            self._logger.error(f"Unexpected inputs for {def_name}: {unexpected}")
            return

        # At this point, runtime_args exactly matches definition.inputs
        # Validate tensors_to_dump
        if isinstance(rule.tensors_to_dump, list):
            names_to_dump = rule.tensors_to_dump
        else:
            names_to_dump = rule.tensors_to_dump(runtime_args) or []

        if not isinstance(names_to_dump, list) or not all(
            isinstance(name, str) for name in names_to_dump
        ):
            self._logger.error(f"tensors_to_dump must return List[str], got {names_to_dump}")
            return

        # Names specified to dump but not in definition
        unknown = [n for n in names_to_dump if n not in definition_input_names]
        if unknown:
            self._logger.error(
                f"Invalid tensors_to_dump for {def_name}: unknown={unknown} (expected one of {sorted(definition_input_names)})"
            )
            return

        picked: Dict[str, torch.Tensor] = {}

        for name in names_to_dump:
            spec = definition.inputs[name]

            try:
                shape_spec = _materialize_shape(definition, axes, spec.get("shape"))
                dtype_spec = _torch_dtype_from_def(spec.get("dtype"))
            except ValueError as e:
                self._logger.error(f"Error materializing specs for {name}: {e}")
                return

            val = runtime_args.get(name)

            if val is None:
                self._logger.error(
                    f"Required input '{name}' is None (missing or optional) for {def_name}"
                )
                return

            # 0-D tensor (scalar)
            if shape_spec == ():
                if isinstance(val, torch.Tensor):
                    if val.ndim != 0:
                        self._logger.error(
                            f"Input '{name}' expects 0-D tensor, got shape {tuple(val.shape)}"
                        )
                        return
                    if val.dtype != dtype_spec:
                        self._logger.error(
                            f"Input '{name}' must have dtype {dtype_spec}, got {val.dtype}"
                        )
                        return
                elif isinstance(val, (int, float, bool)):
                    val = torch.tensor(val, dtype=dtype_spec)
                else:
                    self._logger.error(
                        f"Input '{name}' must be a 0-D tensor or Python scalar, got {type(val).__name__}"
                    )
                    return
            # Non-scalar input
            else:
                if not isinstance(val, torch.Tensor):
                    self._logger.error(
                        f"Input '{name}' must be a tensor (got {type(val).__name__})"
                    )
                    return
                if val.shape != shape_spec:
                    self._logger.error(
                        f"Input '{name}' must have shape {shape_spec}, got {val.shape}"
                    )
                    return
                if val.dtype != dtype_spec:
                    self._logger.error(
                        f"Input '{name}' must have dtype {dtype_spec}, got {val.dtype}"
                    )
                    return

            if not self._in_cuda_graph:
                val = val.detach().cpu().clone()
            picked[name] = val

        with self._lock:
            entry = TraceEntry(
                def_name=def_name,
                axes=axes,
                definition_input_names=definition_input_names,
                picked=picked,
                order=self.order_counter,
            )
            if self._in_cuda_graph:
                # Deferred snapshot
                self._cuda_graph_entries.append(entry)
            else:
                self.entries.append(entry)

            self.order_counter += 1

            if len(self.entries) % 100 == 0:
                self._logger.info(f"[Tracer] Buffered {len(self.entries)} entries")

    # TODO(shanli): fix cuda graph tracing
    def cuda_graph_scope(self):
        """Context manager for CUDA Graph collection."""

        class CudaGraphScope:
            def __init__(self, tracer):
                self.tracer = tracer

            def __enter__(self):
                with self.tracer._lock:
                    self.tracer._in_cuda_graph = True
                return self

            def __exit__(self, exc_type, exc_val, exc_tb):
                with self.tracer._lock:
                    self.tracer._in_cuda_graph = False
                    self.tracer.snapshot_graph_tensors()

        return CudaGraphScope(self)

    def snapshot_graph_tensors(self):
        """Snapshot tensors from CUDA Graph entries."""
        # Synchronize CUDA before taking snapshots
        if torch.cuda.is_available():
            torch.cuda.synchronize()

        for entry in self._cuda_graph_entries:
            # Create CPU snapshots
            snapshot = {}
            for name, tensor in entry.picked.items():
                if isinstance(tensor, torch.Tensor):
                    snapshot[name] = tensor.detach().cpu().clone()
                else:
                    snapshot[name] = tensor
            entry.cuda_graph_snapshot = snapshot
            entry.picked = snapshot
            self.entries.append(entry)

        self._cuda_graph_entries.clear()

    def flush(self) -> Dict[str, Any]:
        """
        Deduplicate and write collected workloads to disk.

        Returns:
            Statistics about the flush operation
        """
        if self._in_cuda_graph:
            raise RuntimeError("Cannot flush during CUDA Graph replay")
        with self._lock:
            if not self.entries:
                return {
                    "total_entries": 0,
                    "groups": {},
                    "representatives": 0,
                    "dedup_errors": 0,
                    "files_written": 0,
                }
            batch = self.entries
            self.entries = []
        per_def: Dict[str, List[TraceEntry]] = {}
        for e in batch:
            per_def.setdefault(e.def_name, []).append(e)

        files_written: Set[str] = set()
        per_def_stats: Dict[str, Dict[str, int]] = {}
        total_reps = 0
        dedup_errors = 0

        for def_name, entries in per_def.items():
            rule = self.rules.get(def_name)
            if rule is None:
                continue

            # Bucketing by dedup_keys
            buckets: Dict[Hashable, List[TraceEntry]] = {}
            if rule.dedup_keys:
                for e in entries:
                    try:
                        key = rule.dedup_keys(e)
                    except Exception as err:
                        self._logger.warning(
                            f"dedup_keys error for {def_name}:{e} because of {err}"
                        )
                        key = "__err__"
                        dedup_errors += 1
                    if key is None:
                        self._logger.warning(f"dedup_keys returned None for {def_name}:{e}")
                        key = "__none__"
                    buckets.setdefault(key, []).append(e)
            else:
                # All in the same bucket
                buckets.setdefault("__all__", []).extend(entries)

            # Inside each bucket, run dedup_policy to pick representatives
            reps: List[TraceEntry] = []
            for bucket_entries in buckets.values():
                try:
                    reps_in_bucket = rule.dedup_policy(bucket_entries)
                except Exception as err:
                    self._logger.warning(
                        f"dedup_policy error for {def_name} because of {err}, keeping all entries"
                    )
                    reps_in_bucket = bucket_entries
                    dedup_errors += 1
                reps.extend(reps_in_bucket)

            output_path = self.out_dir / f"{def_name}.workload.jsonl"
            self._write_representatives(def_name, reps, output_path)
            files_written.add(def_name)

            st = per_def_stats.setdefault(
                def_name, {"total_entries": 0, "buckets": 0, "representatives": 0}
            )
            st["total_entries"] += len(entries)
            st["buckets"] += len(buckets)
            st["representatives"] += len(reps)
            total_reps += len(reps)

        return {
            "total_entries": len(batch),
            "groups": per_def_stats,
            "representatives": total_reps,
            "dedup_errors": dedup_errors,
            "files_written": len(files_written),
        }

    def _write_representatives(self, def_name: str, reps: List[TraceEntry], output_path: Path):
        output_path.parent.mkdir(parents=True, exist_ok=True)
        with open(output_path, "a") as f:
            for entry in reps:
                workload_uuid = str(uuid.uuid4())
                input_specs: Dict[str, Any] = {}
                if entry.picked:
                    try:
                        safepath = self._save_tensors(def_name, workload_uuid, entry.picked)
                    except Exception as e:
                        self._logger.error(f"Failed to save tensors for {def_name}: {e}")
                        continue
                    for name in entry.picked:
                        input_specs[name] = {
                            "type": "safetensors",
                            "path": str(safepath.relative_to(self.blob_dir)),
                            "tensor_key": name,
                        }
                # backfill random for non-dumped inputs
                for name in entry.definition_input_names:
                    if name not in input_specs:
                        input_specs[name] = {"type": "random"}

                record = {
                    "definition": def_name,
                    "solution": "",
                    "workload": {"uuid": workload_uuid, "axes": entry.axes, "inputs": input_specs},
                    "evaluation": {},
                }
                json.dump(record, f)
                f.write("\n")

    def _save_tensors(
        self, def_name: str, workload_uuid: str, tensors: Dict[str, torch.Tensor]
    ) -> Path:
        def_dir = self.blob_dir / def_name
        def_dir.mkdir(parents=True, exist_ok=True)
        path = def_dir / f"{def_name}_{workload_uuid}.safetensors"
        cpu_tensors = {k: (v.cpu() if v.is_cuda else v) for k, v in tensors.items()}
        safetensors.torch.save_file(cpu_tensors, path)
        return path

    def _cleanup(self):
        """Cleanup handler for atexit."""
        try:
            self.flush()
        except Exception as e:
            self._logger.error(f"Flush failed: {e}")

    def _signal_handler(self, signum, frame):
        """Signal handler for SIGTERM/SIGINT."""
        try:
            self.flush()
        except Exception as e:
            self._logger.error(f"Flush failed: {e}")


# ============================================================================
# Public API
# ============================================================================


def enable_tracing(
    rules: Optional[Dict[str, TracingRule]] = None,
    out_dir: Optional[Path] = None,
    blob_dir: Optional[Path] = None,
) -> Tracer:
    """
    Enable tracing with the given tracing rule set.

    Creates or replaces the process-wide singleton tracer.
    If replacing, flushes the previous instance first.

    Args:
        rules: A set of tracing rules. Default is `tracing_rules.fib_full_tracing`
        out_dir: Output directory for traces. Default is FIB_DATASET_PATH/traces/workloads
        blob_dir: Blob directory for safetensors. Default is FIB_DATASET_PATH/blob/workloads

    Returns:
        The new tracer instance
    """
    global _current_tracer

    with _tracer_lock:
        # Flush previous tracer if exists
        if _current_tracer is not None:
            try:
                _current_tracer.flush()
            except Exception as e:
                _current_tracer._logger.error(f"Cannot flush existing tracer: {e}, overriding")
                _current_tracer = None

        # If no rules are specified, we do full tracing with preset rules.
        if rules is None:
            from .rule import fib_full_tracing

            rules = fib_full_tracing

        _current_tracer = Tracer(rules, out_dir=out_dir, blob_dir=blob_dir)

        # TODO: Register @apply reporting hook here
        # This would integrate with the apply decorator

        return _current_tracer


def get_tracer() -> Optional[Tracer]:
    """Get the current tracer instance."""
    return _current_tracer


def disable_tracing():
    """Disable tracing and flush any pending data."""
    global _current_tracer

    with _tracer_lock:
        if _current_tracer is not None:
            try:
                _current_tracer.flush()
            except Exception as e:
                _current_tracer._logger.error(f"Flush failed: {e}")
            _current_tracer = None


# ============================================================================
# Utility Functions
# ============================================================================


def _torch_dtype_from_def(def_dtype: str):
    if not def_dtype:
        raise ValueError("dtype is None or empty")
    table = {
        "float32": torch.float32,
        "float16": torch.float16,
        "bfloat16": torch.bfloat16,
        "float8_e4m3": torch.float8_e4m3fn,
        "float8_e5m2": torch.float8_e5m2,
        "float4_e2m1": torch.float4_e2m1fn_x2,
        "int64": torch.int64,
        "int32": torch.int32,
        "int16": torch.int16,
        "int8": torch.int8,
        "bool": torch.bool,
    }
    dtype = table.get(def_dtype.lower(), None)
    if dtype is None:
        raise ValueError(f"Unsupported dtype '{def_dtype}'")
    return dtype


def _axis_value(definition, axes: Dict[str, Any], axis_name: str) -> int:
    if axis_name in axes:
        return int(axes[axis_name])
    axis_spec = definition.axes.get(axis_name)
    if axis_spec is None:
        raise ValueError(f"Unknown axis '{axis_name}' in shape")
    if axis_spec.get("type") == "const":
        val = axis_spec.get("value")
        if val is None:
            raise ValueError(f"Const axis '{axis_name}' missing value/size")
        return int(val)
    if axis_spec.get("type") == "var":
        raise ValueError(f"Axis '{axis_name}' is var but missing in axes")
    raise ValueError(f"Unsupported axis type for '{axis_name}': {axis_spec.get('type')}")


def _materialize_shape(definition: Definition, axes: Dict[str, Any], shape_spec) -> Tuple[int, ...]:
    if not shape_spec:
        raise ValueError("Input shape specification is None")
    if shape_spec == []:
        return ()
    dims: List[int] = []
    for dim in shape_spec:
        if isinstance(dim, str):
            dims.append(_axis_value(definition, axes, dim))
        else:
            raise ValueError(f"Unsupported shape {dim}")
    return tuple(dims)<|MERGE_RESOLUTION|>--- conflicted
+++ resolved
@@ -9,12 +9,8 @@
 import safetensors.torch
 import torch
 
-<<<<<<< HEAD
-from flashinfer_bench.data.definition import Definition
+from flashinfer_bench.data import Definition
 from flashinfer_bench.logging import get_logger
-=======
-from flashinfer_bench.data import Definition
->>>>>>> b2692f53
 
 from .types import TraceEntry, TracingRule
 
