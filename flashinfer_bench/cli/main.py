--- conflicted
+++ resolved
@@ -183,16 +183,6 @@
             num_trials=args.num_trials,
             rtol=args.rtol,
             atol=args.atol,
-<<<<<<< HEAD
-            log_level=args.log_level,
-            auto_flush=args.save_results,
-        )
-        benchmark = Benchmark(trace_set, log_level=args.log_level, fast_benchmarking=args.fast-benchmarking)
-        print(f"Running benchmark for: {path}")
-        benchmark.run(config)
-        if args.save_results:
-            print("Results saved.")
-=======
         )
         benchmark = Benchmark(trace_set, config)
         logger.info(f"Running benchmark for: {path}")
@@ -200,7 +190,6 @@
         message = "Benchmark run complete."
         if args.save_results:
             message += " Results saved."
->>>>>>> 8cee88ca
         else:
             message += " Results not saved (use --save-results to enable saving)."
         logger.info(message)
@@ -261,9 +250,6 @@
     )
     run_parser.add_argument(
         "--hub", action="store_true", help="Load the latest traces from the FlashInfer Hub."
-    )
-    run_parser.add_argument(
-        "--fast-benchmarking", action="store_true", default=False, help="Use the persistent runner for faster benchmarking."
     )
     run_parser.set_defaults(func=run)
 
