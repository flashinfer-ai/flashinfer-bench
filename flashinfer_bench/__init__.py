--- conflicted
+++ resolved
@@ -20,17 +20,8 @@
     TraceSet,
     Workload,
 )
-<<<<<<< HEAD
+from flashinfer_bench.tracer import TracingRule, disable_tracing, enable_tracing, get_tracer
 from flashinfer_bench.logging import configure_logging, get_logger
-from flashinfer_bench.tracer import (
-    TracingRule,
-    disable_tracing,
-    enable_tracing,
-    get_tracer,
-)
-=======
-from flashinfer_bench.tracer import TracingRule, disable_tracing, enable_tracing, get_tracer
->>>>>>> b2692f53
 
 __version__ = "0.0.1"
 
