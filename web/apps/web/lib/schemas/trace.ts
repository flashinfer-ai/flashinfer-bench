--- conflicted
+++ resolved
@@ -19,11 +19,10 @@
 export const TensorSchema = z.object({
   shape: z.array(z.string()).nullable(),
   dtype: z.enum([
-<<<<<<< HEAD
     "float32",
     "float16",
     "bfloat16",
-    "float8_e4m3",
+    "float8_e4m3fn",
     "float8_e5m2",
     "float4_e2m1",
     "int64",
@@ -31,10 +30,6 @@
     "int16",
     "int8",
     "bool",
-=======
-    'float32', 'float16', 'bfloat16', 'float8_e4m3fn', 'float8_e5m2',
-    'float4_e2m1', 'int32', 'int16', 'int8', 'uint8', 'bool'
->>>>>>> efa7a282
   ]),
   description: z.string().optional(),
 })
@@ -42,42 +37,24 @@
 // Definition schema - matching flashinfer-bench
 export const DefinitionSchema = z.object({
   name: z.string(),
-<<<<<<< HEAD
   op_type: z.string(), // General op type like "gemm", "attention", "rmsnorm"
   description: z.string().optional(),
   tags: z.array(z.string()).optional(),
   axes: z.record(z.string(), AxisSchema),
   inputs: z.record(z.string(), TensorSchema),
   outputs: z.record(z.string(), TensorSchema),
-  reference: z.string(),
-=======
-  type: z.string(),  // General type like "gemm", "attention", "rmsnorm"
-  description: z.string(),
-  tags: z.array(z.string()).optional(),  // Tags for categorizing definitions
-  axes: z.record(z.string(), AxisSchema),
-  inputs: z.record(z.string(), TensorSchema),
-  outputs: z.record(z.string(), TensorSchema),
   reference: z.string(),  // PyTorch reference implementation
->>>>>>> efa7a282
   constraints: z.array(z.string()).optional(),
 })
 
 // Solution schema - matching flashinfer-bench
 export const SolutionSchema = z.object({
   name: z.string(),
-<<<<<<< HEAD
   definition: z.string(), // Name of the Definition it solves
   description: z.string().optional(),
   author: z.string(),
   spec: z.object({
     language: z.enum(["python", "triton", "cuda"]),
-=======
-  definition: z.string(),  // Name of the Definition it solves
-  description: z.string(),
-  author: z.string(),
-  spec: z.object({
-    language: z.string(),  // e.g., "Triton", "CUDA"
->>>>>>> efa7a282
     target_hardware: z.array(z.string()),
     entry_point: z.string(),
     dependencies: z.array(z.string()).optional(),
@@ -108,12 +85,8 @@
 
 // Workload schema
 export const WorkloadSchema = z.object({
-<<<<<<< HEAD
   uuid: z.string(),
   axes: z.record(z.string(), z.number()), // Concrete values for variable axes
-=======
-  axes: z.record(z.string(), z.number()),  // Concrete values for variable axes
->>>>>>> efa7a282
   inputs: z.record(z.string(), WorkloadInputSchema),
 })
 
@@ -136,16 +109,9 @@
   environment: z.object({
     hardware: z.string(),
     device: z.string().optional(),
-<<<<<<< HEAD
     libs: z.record(z.string(), z.string()).optional(),
   }),
-  timestamp: z.string(), // ISO 8601 timestamp
-  error: z.string().optional().nullable(),
-=======
-    libs: z.record(z.string(), z.string()),  // Library versions
-  }),
   timestamp: z.string(),  // ISO 8601 timestamp
->>>>>>> efa7a282
 })
 
 // Trace schema - matching flashinfer-bench
