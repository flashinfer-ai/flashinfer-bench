--- conflicted
+++ resolved
@@ -208,17 +208,10 @@
   "description": "A GEMM operation with per-tensor quantized inputs and per-group scaling factors.",
   "op_type": "gemm",
   "tags": [
-<<<<<<< HEAD
       "status:draft",
       "model:some_model",
     "quantization:float8_e4m3fn"
     ]
-=======
-    "status:draft",
-    "model:some_model",
-    "quantization:float8_e4m3fn"
-  ],
->>>>>>> efa7a282
   "axes": {
     "M": { "type": "var" },
     "N": { "type": "const", "value": 4096 },
